--- conflicted
+++ resolved
@@ -16,22 +16,14 @@
   * [Upload medias](#upload-medias)
   * [Iterators](#iterators)
     * [Cursor iterators](#cursor-iterators)
-<<<<<<< HEAD
-    * [Max_id iterators](#max_id-iterators)
-    * [Since_id iterators](#since_id-iterators)
-=======
     * [Max_id iterators](#max-id-iterators)
     * [Since_id iterators](#since-id-iterators)
->>>>>>> c1fcec79
   * [Tasks](#tasks)
     * [The `task` decorator](#the-task-decorator)
   * [Event handlers](#event-handlers)
 * [Advanced Usage](#advanced-usage)
   * [Accessing an API using a different api version](#accessing-an-api-using-a-different-api-version)
-<<<<<<< HEAD
   * [Use the Application only authentication](#use-the-application-only-authentication)
-=======
->>>>>>> c1fcec79
 
 # Installation
 
@@ -109,11 +101,7 @@
 *Note*: Arguments with a leading underscore are arguments that are used to
 change the behavior of peony for the request (e.g. `_headers` to add some
 additional headers to the request).  
-<<<<<<< HEAD
 Arguments without a leading underscore are parameters of the request you send.
-=======
-Arguments without a leading underscore are parameters for the request you send.
->>>>>>> c1fcec79
 
 ## Authorizing your client
 
